{-# LANGUAGE BangPatterns #-}
{-# LANGUAGE CPP #-}
{-# LANGUAGE FlexibleContexts #-}
{-# LANGUAGE OverloadedStrings #-}
{-# LANGUAGE RankNTypes #-}
{-# LANGUAGE TupleSections #-}
{-# LANGUAGE ScopedTypeVariables #-}

module Data.Conduit.Find
    (
    -- * Introduction
    -- $intro

    -- ** Basic comparison with GNU find
    -- $gnufind

    -- ** Performance
    -- $performance

    -- ** Other notes
    -- $notes

    -- * Finding functions
      sourceFindFiles
    , find
    , findFiles
    , findFilesIO
    , findFilePaths
    , FindOptions(..)
    , defaultFindOptions
    , test
    , ltest
    , stat
    , lstat
    , hasStatus

      -- * File path predicates
    , glob
    , regex
    , ignoreVcs

      -- * GNU find compatibility predicates
    , depth_
    , follow_
    , prune_
    , maxdepth_
    , mindepth_
    , ignoreErrors_
    , noIgnoreErrors_
    , amin_
    , atime_
    , anewer_
    , empty_
    , executable_
    , gid_
    , name_
    , getDepth
    , filename_
    , pathname_
    , getEntryPath
    , getRawEntryPath

    -- * File entry predicates (uses stat information)
    , regular
    , directory
    , hasMode
    , executable
    , lastAccessed_
    , lastModified_

    -- * Predicate combinators
    , module Cond
    , (=~)

    -- * Types and type classes
    , FileEntry(..)
    , IsFilePath(..)

    -- * Helper functions for library writers
    , genericFindFiles
    , genericFindFilePaths
    , genericFind
    , genericTest
    , genericLtest
    ) where

import           Conduit hiding (sourceDirectory)
import           Control.Applicative
import           Control.Monad
import           Control.Monad.Morph
import           Control.Monad.State.Class
import           Data.Attoparsec.Text as A
import           Data.Bits
import qualified Data.ByteString as B
import           Data.Char (ord)
import qualified Data.Cond as Cond
import           Data.Cond hiding (test)
<<<<<<< HEAD
import           Data.Conduit.Find.Directory
import           Data.Conduit.Find.Types
=======
import qualified Data.Conduit.Filesystem as CF
#if LEAFOPT
import           Data.IORef
#endif
import           Data.Maybe (fromMaybe,fromJust)
>>>>>>> 0028040e
import           Data.Monoid
import           Data.String (IsString)
import           Data.Text (Text, pack)
import           Data.Time
import           Data.Time.Clock.POSIX
<<<<<<< HEAD
import           Data.Word (Word8)
import           Foreign.C
import           Prelude
import           System.Posix.ByteString.FilePath
import           System.Posix.FilePath
=======
import qualified System.FilePath as FP
>>>>>>> 0028040e
import           System.PosixCompat.Files
import           System.PosixCompat.Types
import           Text.Regex.Posix ((=~))

{- $intro

**find-conduit** is essentially a souped version of GNU find for Haskell,
using a DSL to provide both ease of us, and extensive flexbility.

In its simplest form, let's compare some uses of find to find-conduit.  Bear
in mind that the result of the find function is a conduit, so you're expected
to either sink it to a list, or operate on the file paths as they are yielded.
-}

{- $gnufind

A typical find command:

@
find src -name '*.hs' -type f -print
@

Would in find-conduit be:

@
find "src" (glob \"*.hs\" \<\> regular) $$ mapM_C (liftIO . print)
@

The 'glob' predicate matches the file basename against the globbing pattern,
while the 'regular' predicate matches plain files.

A more complicated example:

@
find . -size +100M -perm 644 -mtime 1
@

Now in find-conduit:

@
let megs = 1024 * 1024
    days = 86400
now <- liftIO getCurrentTime
find \".\" ( fileSize (> 100*megs)
        \<\> hasMode 0o644
        \<\> lastModified (> addUTCTime now (-(1*days)))
         )
@

Appending predicates like this expressing an "and" relationship.  Use '<|>' to
express "or".  You can also negate any predicate:

@
find \".\" (not_ (hasMode 0o644))
@

By default, predicates, whether matching or not, will allow recursion into
directories.  In order to express that matching predicate should disallow
recursion, use 'prune':

@
find \".\" (prune (depth (> 2)))
@

This is the same as using '-maxdepth 2' in find.

@
find \".\" (prune (filename_ (== \"dist\")))
@

This is the same as:

@
find . \\( -name dist -prune \\) -o -print
@
-}

{- $performance

find-conduit strives to make file-finding a well performing operation.  To
this end, a composed Predicate will only call stat once per entry being
considered; and if you prune a directory, it is not traversed at all.

By default, 'find' calls stat for every file before it applies the predicate,
in order to ensure that only one such call is needed.  Sometimes, however, you
know just from the FilePath that you don't want to consider a certain file, or
you want to prune a directory tree.

To support these types of optimized queries, a variant of find is provided
called 'findWithPreFilter'.  This takes two predicates: one that is applied to
only the FilePath, before stat (or lstat) is called; and one that is applied
to the full file information after the stat.
-}

{- $notes

See 'Data.Cond' for more details on the Monad used to build predicates.
-}

getEntryPath :: (Monad m, IsFilePath f) => CondT (FileEntry f) m f
getEntryPath = gets (fromRawFilePath . entryPath)

getRawEntryPath :: Monad m => CondT (FileEntry f) m RawFilePath
getRawEntryPath = gets entryPath

pathname_ :: (Monad m, IsFilePath f) => (f -> Bool) -> CondT (FileEntry f) m ()
pathname_ f = guard . f =<< getEntryPath

-- jww (2014-04-30): This will not perform well for other f's.
filename_ :: (Monad m, IsFilePath f) => (f -> Bool) -> CondT (FileEntry f) m ()
filename_ f = pathname_ (f . fromRawFilePath . takeFileName . getRawFilePath)

getDepth :: Monad m => CondT (FileEntry f) m Int
getDepth = gets entryDepth

modifyFindOptions :: Monad m
                  => (FindOptions -> FindOptions) -> CondT (FileEntry f) m ()
modifyFindOptions f =
    modify $ \e -> e { entryFindOptions = f (entryFindOptions e) }

------------------------------------------------------------------------
-- Workalike options for emulating GNU find.
------------------------------------------------------------------------

depth_ :: Monad m => CondT (FileEntry f) m ()
depth_ = modifyFindOptions $ \opts -> opts { findContentsFirst = True }

follow_ :: Monad m => CondT (FileEntry f) m ()
follow_ = modifyFindOptions $ \opts -> opts { findFollowSymlinks = True }

prune_ :: Monad m => CondT a m ()
prune_ = prune

ignoreErrors_ :: Monad m => CondT (FileEntry f) m ()
ignoreErrors_ =
    modifyFindOptions $ \opts -> opts { findIgnoreErrors = True }

noIgnoreErrors_ :: Monad m => CondT (FileEntry f) m ()
noIgnoreErrors_ =
    modifyFindOptions $ \opts -> opts { findIgnoreErrors = False }

maxdepth_ :: Monad m => Int -> CondT (FileEntry f) m ()
maxdepth_ l = getDepth >>= guard . (<= l)

mindepth_ :: Monad m => Int -> CondT (FileEntry f) m ()
mindepth_ l = getDepth >>= guard . (>= l)

-- xdev_ = error "NYI"

timeComp :: MonadIO m
         => ((UTCTime -> Bool) -> CondT (FileEntry f) m ()) -> Int
         -> CondT (FileEntry f) m ()
timeComp f n = do
    now <- liftIO getCurrentTime
    f (\t -> diffUTCTime now t > fromIntegral n)

amin_ :: MonadIO m => Int -> CondT (FileEntry f) m ()
amin_ n = timeComp lastAccessed_ (n * 60)

atime_ :: MonadIO m => Int -> CondT (FileEntry f) m ()
atime_ n = timeComp lastAccessed_ (n * 24 * 3600)

anewer_ :: (MonadIO m, IsFilePath f) => f -> CondT (FileEntry f) m ()
anewer_ path = do
    e  <- get
    es <- applyStat Nothing
    ms <- liftIO $ getStat Nothing
        e { entryPath   = getRawFilePath path
          , entryStatus = Nothing
          }
    case ms of
        Nothing     -> prune >> error "This is never reached"
        Just (s, _) -> guard $ diffUTCTime (f s) (f es) > 0
  where
    f = posixSecondsToUTCTime . realToFrac . accessTime

-- cmin_ = error "NYI"
-- cnewer_ = error "NYI"
-- ctime_ = error "NYI"

empty_ :: MonadIO m => CondT (FileEntry f) m ()
empty_ = (regular   >> hasStatus ((== 0) . fileSize))
     <|> (directory >> hasStatus ((== 2) . linkCount))

executable_ :: MonadIO m => CondT (FileEntry f) m ()
executable_ = executable

gid_ :: MonadIO m => Int -> CondT (FileEntry f) m ()
gid_ n = hasStatus ((== n) . fromIntegral . fileGroup)

{-
group_ name
ilname_ pat
iname_ pat
inum_ n
ipath_ pat
iregex_ pat
iwholename_ pat
links_ n
lname_ pat
mmin_
mtime_
-}

name_ :: (Monad m, IsFilePath f, Eq f) => f -> CondT (FileEntry f) m ()
name_ = filename_ . (==)

{-
newer_ path
newerXY_ ref
nogroup_
nouser_
path_ pat
perm_ mode :: Perm
readable_
regex_ pat
samefile_ path
size_ n :: Size
type_ c
uid_ n
used_ n
user_ name
wholename_ pat
writable_
xtype_ c
-}

------------------------------------------------------------------------

applyStat :: MonadIO m => Maybe Bool -> CondT (FileEntry f) m FileStatus
applyStat mfollow = do
    ms <- liftIO . getStat mfollow =<< get
    case ms of
        Nothing      -> prune >> error "This is never reached"
        Just (s, e') -> s <$ put e'

lstat :: MonadIO m => CondT (FileEntry f) m FileStatus
lstat = applyStat (Just False)

stat :: MonadIO m => CondT (FileEntry f) m FileStatus
stat = applyStat (Just True)

hasStatus :: MonadIO m => (FileStatus -> Bool) -> CondT (FileEntry f) m ()
hasStatus f = guard . f =<< applyStat Nothing

regular :: MonadIO m => CondT (FileEntry f) m ()
regular = hasStatus isRegularFile

executable :: MonadIO m => CondT (FileEntry f) m ()
executable = hasMode ownerExecuteMode

directory :: MonadIO m => CondT (FileEntry f) m ()
directory = hasStatus isDirectory

hasMode :: MonadIO m => FileMode -> CondT (FileEntry f) m ()
hasMode m = hasStatus (\s -> fileMode s .&. m /= 0)

withStatusTime :: MonadIO m
               => (FileStatus -> EpochTime) -> (UTCTime -> Bool)
               -> CondT (FileEntry f) m ()
withStatusTime g f = hasStatus (f . posixSecondsToUTCTime . realToFrac . g)

lastAccessed_ :: MonadIO m => (UTCTime -> Bool) -> CondT (FileEntry f) m ()
lastAccessed_ = withStatusTime accessTime

lastModified_ :: MonadIO m => (UTCTime -> Bool) -> CondT (FileEntry f) m ()
lastModified_ = withStatusTime modificationTime

regex :: (Monad m, IsFilePath f) => String -> CondT (FileEntry f) m ()
regex pat = filename_ ((=~ pat) . getStrFilePath)

-- | Return all entries, except for those within version-control metadata
--   directories (and not including the version control directory itself either).
ignoreVcs :: (Monad m, IsString f, Eq f, IsFilePath f)
          => CondT (FileEntry f) m ()
ignoreVcs = when_ (filename_ (`elem` vcsDirs)) prune
  where
    vcsDirs = [ ".git", "CVS", "RCS", "SCCS", ".svn", ".hg", "_darcs" ]

-- | Find every entry whose filename part matching the given filename globbing
--   expression.  For example: @glob "*.hs"@.
glob :: (Monad m, IsString f, IsFilePath f, Monoid f)
     => String -> CondT (FileEntry f) m ()
glob g = case parseOnly globParser (pack g) of
    Left e  -> error $ "Failed to parse glob: " ++ e
    Right x -> regex ("^" <> fromTextPath x <> "$")
  where
    globParser :: Parser Text
    globParser = fmap mconcat $ many $
            char '*' *> return ".*"
        <|> char '?' *> return "."
        <|> string "[]]" *> return "[]]"
        <|> (\x y z -> pack ((x:y) ++ [z]))
                <$> char '['
                <*> manyTill anyChar (A.try (char ']'))
                <*> char ']'
        <|> do
            x <- anyChar
            return . pack $ if x `elem` (".()^$" :: String)
                            then ['\\', x]
                            else [x]

<<<<<<< HEAD
=======
#if LEAFOPT
type DirCounter = IORef LinkCount

newDirCounter :: MonadIO m => m DirCounter
newDirCounter = liftIO $ newIORef 1
#else
type DirCounter = ()

newDirCounter :: MonadIO m => m DirCounter
newDirCounter = return ()
#endif

>>>>>>> 0028040e
-- | Find file entries in a directory tree, recursively, applying the given
--   recursion predicate to the search.  This conduit yields pairs of type
--   @(FileEntry f, a)@, where is the return value from the predicate at each
--   step.
sourceFindFiles :: (MonadIO m, MonadResource m, IsFilePath f)
                => FindOptions
<<<<<<< HEAD
                -> f
                -> CondT (FileEntry f) m a
                -> Producer m (FileEntry f, a)
sourceFindFiles findOptions startPath =
    walkChildren (newFileEntry (getRawFilePath startPath) 0 findOptions)
{-# INLINE sourceFindFiles #-}

walkChildren :: MonadResource m
             => FileEntry f
             -> CondT (FileEntry f) m a
             -> Producer m (FileEntry f, a)
walkChildren !entry !cond = do
    let !path      = B.snoc (entryPath entry) sep
        !opts      = entryFindOptions entry
        !nextDepth = succ (entryDepth entry)
        !worker    = uncurry $ handleEntry opts path nextDepth cond
    if findPreloadDirectories opts
        then do
            !fps <- liftIO $ getDirectoryContentsAndAttrs path
            forM_ fps $ mapInput undefined (const Nothing) . worker
        else
            sourceDirectory path =$= awaitForever worker

handleEntry :: MonadResource m
            => FindOptions
            -> RawFilePath
            -> Int
            -> CondT (FileEntry f) m a
            -> RawFilePath
            -> CUInt
            -> Producer m (FileEntry f, a)
handleEntry opts path nextDepth cond !fp !typ = do
    let childPath = B.append path fp
        child     = newFileEntry childPath nextDepth opts

    ((!mres, !mcond), !child') <- lift $ applyCondT child cond

    let opts' = entryFindOptions child'
        this = case mres of
            Nothing -> return ()
            Just res
                | findIgnoreResults opts' -> return ()
                | otherwise -> yield (child', res)
        next = case mcond of
            Nothing -> return ()
            Just !cond'
                | typ == 10 ->
                    when (findFollowSymlinks opts) $ do
                        isDir <- liftIO $ statIsDirectory childPath
                        when isDir $ walkChildren child' cond'
                | typ == 4  -> walkChildren child' cond'
                | otherwise -> return ()

    if findContentsFirst opts'
        then next >> this
        else this >> next
{-# INLINE handleEntry #-}

-- | Find file entries in a directory tree, recursively, applying the given
--   recursion predicate to the search.  This conduit yields pairs of type
--   @(FileEntry f, a)@, where is the return value from the predicate at each
--   step.
findFilesIO :: IsFilePath f
            => FindOptions -> f -> CondT (FileEntry f) IO a -> IO ()
findFilesIO findOptions startPath =
    walkChildrenIO (newFileEntry (getRawFilePath startPath) 0 findOptions)

sep :: Word8
sep = fromIntegral (ord '/')

walkChildrenIO :: FileEntry f -> CondT (FileEntry f) IO a -> IO ()
walkChildrenIO !entry !cond = do
    let !path      = B.snoc (entryPath entry) sep
        !opts      = entryFindOptions entry
        !nextDepth = entryDepth entry + 1
    !fps <- getDirectoryContentsAndAttrs path
    if findDepthFirst opts
        then do
            let f _ Nothing  = return ()
                f _ (Just x) = uncurry walkChildrenIO x
            forM_ fps $ handleEntryIO opts path cond nextDepth (f ())
        else do
            let f acc Nothing  = return acc
                f acc (Just x) = return (x:acc)
            dirs <- (\k -> foldM k [] fps) $ \acc ->
                handleEntryIO opts path cond nextDepth (f acc)
            forM_ dirs $ uncurry walkChildrenIO

handleEntryIO :: FindOptions
              -> RawFilePath
              -> CondT (FileEntry f) IO a
              -> Int
              -> (Maybe (FileEntry f, CondT (FileEntry f) IO a) -> IO b)
              -> (RawFilePath, CUInt)
              -> IO b
handleEntryIO opts path cond nextDepth f (!fp, !typ) = do
    let !childPath = B.append path fp
        !child     = newFileEntry childPath nextDepth opts
    ((_, !mcond), !child') <- applyCondT child cond
    case mcond of
        Nothing -> f Nothing
        Just !cond'
            | typ == 10 ->
                if findFollowSymlinks opts
                then do
                    isDir <- liftIO $ statIsDirectory childPath
                    f $ if isDir
                        then Just (child', cond')
                        else Nothing
                else f Nothing
            | typ == 4  -> f (Just (child', cond'))
            | otherwise -> f Nothing
{-# INLINE handleEntryIO #-}

genericFindFiles
    :: (MonadIO m, MonadBaseControl IO m, MonadThrow m, IsFilePath f)
    => FindOptions
    -> f
    -> CondT (FileEntry f) m a
    -> m ()
genericFindFiles opts path predicate =
    runResourceT $
        sourceFindFiles opts { findIgnoreResults = True } path
            (hoist lift predicate) $$ sinkNull
{-# INLINE genericFindFiles #-}

-- | A simpler version of 'findFiles', which yields only 'FilePath' values,
--   and ignores any values returned by the predicate action.
genericFindFilePaths
    :: (MonadIO m, MonadResource m, IsFilePath f)
    => FindOptions
    -> f
    -> CondT (FileEntry f) m a
    -> Producer m f
genericFindFilePaths opts path predicate =
    sourceFindFiles opts path predicate
        =$= mapC (fromRawFilePath . entryPath . fst)
{-# INLINE genericFindFilePaths #-}

-- | Calls 'findFilePaths' with the default set of finding options.
--   Equivalent to @findFilePaths defaultFindOptions@.
genericFind :: (MonadIO m, MonadResource m, IsFilePath f)
            => f -> CondT (FileEntry f) m a -> Producer m f
genericFind = genericFindFilePaths defaultFindOptions
{-# INLINE genericFind #-}

-- | Test a file path using the same type of predicate that is accepted by
--   'findFiles'.
genericTest :: (MonadIO m, IsFilePath f)
            => CondT (FileEntry f) m () -> f -> m Bool
genericTest matcher path =
    Cond.test
        (newFileEntry (getRawFilePath path) 0 defaultFindOptions
            { findFollowSymlinks = True })
        matcher

-- | Test a file path using the same type of predicate that is accepted by
--   'findFiles', but do not follow symlinks.
genericLtest :: (MonadIO m, IsFilePath f)
             => CondT (FileEntry f) m () -> f -> m Bool
genericLtest matcher path =
    Cond.test
        (newFileEntry (getRawFilePath path) 0 defaultFindOptions)
        matcher
{-# INLINE genericLtest #-}
=======
                -> FilePath
                -> CondT FileEntry m a
                -> Producer m (FileEntry, a)
sourceFindFiles findOptions startPath predicate = do
    startDc <- newDirCounter
    walk startDc
        (newFileEntry startPath 0 findOptions)
        startPath
        predicate
  where
    walk :: MonadResource m
         => DirCounter
         -> FileEntry
         -> FP.FilePath
         -> CondT FileEntry m a
         -> Producer m (FileEntry, a)
    walk !dc !entry !path !cond = do
        ((!mres, !mcond), !entry') <- lift $ applyCondT entry cond
        let opts' = entryFindOptions entry
            this  = unless (findIgnoreResults opts') $
                        yieldEntry entry' mres
            next  = walkChildren dc entry' path mcond
        if findContentsFirst opts'
            then next >> this
            else this >> next
      where
        yieldEntry _      Nothing    = return ()
        yieldEntry entry' (Just res) = yield (entry', res)

    walkChildren :: MonadResource m
                 => DirCounter
                 -> FileEntry
                 -> FP.FilePath
                 -> Maybe (CondT FileEntry m a)
                 -> Producer m (FileEntry, a)
    walkChildren _ _ _ Nothing = return ()
    -- If the conditional matched, we are requested to recurse if this is a
    -- directory
    walkChildren !dc !entry !path (Just !cond) = do
        st <- lift $ checkIfDirectory dc entry path
        when (fmap isDirectory st == Just True) $ do
#if LEAFOPT
            -- Update directory count for the parent directory.
            liftIO $ modifyIORef dc pred
            -- Track the directory count for this child path.
            let leafOpt = findLeafOptimization (entryFindOptions entry)
            let lc = linkCount (fromJust st) - 2
                opts' = (entryFindOptions entry)
                    { findLeafOptimization = leafOpt && lc >= 0
                    }
            dc' <- liftIO $ newIORef lc
#else
            let dc'   = dc
                opts' = entryFindOptions entry
#endif
            CF.sourceDirectory path =$= awaitForever (go dc' opts')
      where
        go dc' opts' fp =
            let entry' = newFileEntry fp (succ (entryDepth entry)) opts'
            in walk dc' entry' fp cond

    -- Return True if the given entry is a directory.  We can sometimes use
    -- "leaf optimization" on Linux to answer this question without performing
    -- a stat call.  This is possible because the link count of a directory is
    -- two more than the number of sub-directories it contains, so we've seen
    -- that many sub-directories, the remaining entries must be files.
    checkIfDirectory :: MonadResource m
                     => DirCounter
                     -> FileEntry
                     -> FP.FilePath
                     -> m (Maybe FileStatus)
    checkIfDirectory !dc !entry !path = do
#if LEAFOPT
        let leafOpt = findLeafOptimization (entryFindOptions entry)
        doStat <- if leafOpt
                  then (> 0) <$> liftIO (readIORef dc)
                  else return True
#else
        let doStat = dc == () -- to quiet hlint warnings
#endif
        let opts = entryFindOptions entry
        if doStat
            then liftIO $ statFilePath
                (findFollowSymlinks opts)
                (findIgnoreErrors opts)
                path
            else return Nothing
>>>>>>> 0028040e

findFiles :: (MonadIO m, MonadBaseControl IO m, MonadThrow m)
          => FindOptions
          -> FilePath
          -> CondT (FileEntry FilePath) m a
          -> m ()
findFiles = genericFindFiles
{-# INLINE findFiles #-}

-- | A simpler version of 'findFiles', which yields only 'FilePath' values,
--   and ignores any values returned by the predicate action.
findFilePaths :: (MonadIO m, MonadResource m)
              => FindOptions
              -> FilePath
              -> CondT (FileEntry FilePath) m a
              -> Producer m FilePath
<<<<<<< HEAD
findFilePaths = genericFindFilePaths
{-# INLINE findFilePaths #-}
=======
findFilePaths opts path predicate =
    sourceFindFiles opts path predicate =$= mapC (entryPath . fst)
>>>>>>> 0028040e

-- | Calls 'findFilePaths' with the default set of finding options.
--   Equivalent to @findFilePaths defaultFindOptions@.
find :: (MonadIO m, MonadResource m)
     => FilePath -> CondT (FileEntry FilePath) m a -> Producer m FilePath
find = genericFind
{-# INLINE find #-}

-- | Test a file path using the same type of predicate that is accepted by
--   'findFiles'.
<<<<<<< HEAD
test :: MonadIO m => CondT (FileEntry FilePath) m () -> FilePath -> m Bool
test = genericTest

-- | Test a file path using the same type of predicate that is accepted by
--   'findFiles', but do not follow symlinks.
ltest :: MonadIO m => CondT (FileEntry FilePath) m () -> FilePath -> m Bool
ltest = genericLtest
=======
test :: MonadIO m => CondT FileEntry m () -> FilePath -> m Bool
test matcher path =
    Cond.test (newFileEntry path 0 defaultFindOptions) matcher

-- | Test a file path using the same type of predicate that is accepted by
--   'findFiles', but do not follow symlinks.
ltest :: MonadIO m => CondT FileEntry m () -> FilePath -> m Bool
ltest matcher path =
    Cond.test
        (newFileEntry path 0 defaultFindOptions
            { findFollowSymlinks = False })
        matcher
>>>>>>> 0028040e
<|MERGE_RESOLUTION|>--- conflicted
+++ resolved
@@ -95,30 +95,18 @@
 import           Data.Char (ord)
 import qualified Data.Cond as Cond
 import           Data.Cond hiding (test)
-<<<<<<< HEAD
 import           Data.Conduit.Find.Directory
 import           Data.Conduit.Find.Types
-=======
-import qualified Data.Conduit.Filesystem as CF
-#if LEAFOPT
-import           Data.IORef
-#endif
-import           Data.Maybe (fromMaybe,fromJust)
->>>>>>> 0028040e
 import           Data.Monoid
 import           Data.String (IsString)
 import           Data.Text (Text, pack)
 import           Data.Time
 import           Data.Time.Clock.POSIX
-<<<<<<< HEAD
 import           Data.Word (Word8)
 import           Foreign.C
 import           Prelude
 import           System.Posix.ByteString.FilePath
 import           System.Posix.FilePath
-=======
-import qualified System.FilePath as FP
->>>>>>> 0028040e
 import           System.PosixCompat.Files
 import           System.PosixCompat.Types
 import           Text.Regex.Posix ((=~))
@@ -421,28 +409,12 @@
                             then ['\\', x]
                             else [x]
 
-<<<<<<< HEAD
-=======
-#if LEAFOPT
-type DirCounter = IORef LinkCount
-
-newDirCounter :: MonadIO m => m DirCounter
-newDirCounter = liftIO $ newIORef 1
-#else
-type DirCounter = ()
-
-newDirCounter :: MonadIO m => m DirCounter
-newDirCounter = return ()
-#endif
-
->>>>>>> 0028040e
 -- | Find file entries in a directory tree, recursively, applying the given
 --   recursion predicate to the search.  This conduit yields pairs of type
 --   @(FileEntry f, a)@, where is the return value from the predicate at each
 --   step.
 sourceFindFiles :: (MonadIO m, MonadResource m, IsFilePath f)
                 => FindOptions
-<<<<<<< HEAD
                 -> f
                 -> CondT (FileEntry f) m a
                 -> Producer m (FileEntry f, a)
@@ -609,95 +581,6 @@
         (newFileEntry (getRawFilePath path) 0 defaultFindOptions)
         matcher
 {-# INLINE genericLtest #-}
-=======
-                -> FilePath
-                -> CondT FileEntry m a
-                -> Producer m (FileEntry, a)
-sourceFindFiles findOptions startPath predicate = do
-    startDc <- newDirCounter
-    walk startDc
-        (newFileEntry startPath 0 findOptions)
-        startPath
-        predicate
-  where
-    walk :: MonadResource m
-         => DirCounter
-         -> FileEntry
-         -> FP.FilePath
-         -> CondT FileEntry m a
-         -> Producer m (FileEntry, a)
-    walk !dc !entry !path !cond = do
-        ((!mres, !mcond), !entry') <- lift $ applyCondT entry cond
-        let opts' = entryFindOptions entry
-            this  = unless (findIgnoreResults opts') $
-                        yieldEntry entry' mres
-            next  = walkChildren dc entry' path mcond
-        if findContentsFirst opts'
-            then next >> this
-            else this >> next
-      where
-        yieldEntry _      Nothing    = return ()
-        yieldEntry entry' (Just res) = yield (entry', res)
-
-    walkChildren :: MonadResource m
-                 => DirCounter
-                 -> FileEntry
-                 -> FP.FilePath
-                 -> Maybe (CondT FileEntry m a)
-                 -> Producer m (FileEntry, a)
-    walkChildren _ _ _ Nothing = return ()
-    -- If the conditional matched, we are requested to recurse if this is a
-    -- directory
-    walkChildren !dc !entry !path (Just !cond) = do
-        st <- lift $ checkIfDirectory dc entry path
-        when (fmap isDirectory st == Just True) $ do
-#if LEAFOPT
-            -- Update directory count for the parent directory.
-            liftIO $ modifyIORef dc pred
-            -- Track the directory count for this child path.
-            let leafOpt = findLeafOptimization (entryFindOptions entry)
-            let lc = linkCount (fromJust st) - 2
-                opts' = (entryFindOptions entry)
-                    { findLeafOptimization = leafOpt && lc >= 0
-                    }
-            dc' <- liftIO $ newIORef lc
-#else
-            let dc'   = dc
-                opts' = entryFindOptions entry
-#endif
-            CF.sourceDirectory path =$= awaitForever (go dc' opts')
-      where
-        go dc' opts' fp =
-            let entry' = newFileEntry fp (succ (entryDepth entry)) opts'
-            in walk dc' entry' fp cond
-
-    -- Return True if the given entry is a directory.  We can sometimes use
-    -- "leaf optimization" on Linux to answer this question without performing
-    -- a stat call.  This is possible because the link count of a directory is
-    -- two more than the number of sub-directories it contains, so we've seen
-    -- that many sub-directories, the remaining entries must be files.
-    checkIfDirectory :: MonadResource m
-                     => DirCounter
-                     -> FileEntry
-                     -> FP.FilePath
-                     -> m (Maybe FileStatus)
-    checkIfDirectory !dc !entry !path = do
-#if LEAFOPT
-        let leafOpt = findLeafOptimization (entryFindOptions entry)
-        doStat <- if leafOpt
-                  then (> 0) <$> liftIO (readIORef dc)
-                  else return True
-#else
-        let doStat = dc == () -- to quiet hlint warnings
-#endif
-        let opts = entryFindOptions entry
-        if doStat
-            then liftIO $ statFilePath
-                (findFollowSymlinks opts)
-                (findIgnoreErrors opts)
-                path
-            else return Nothing
->>>>>>> 0028040e
 
 findFiles :: (MonadIO m, MonadBaseControl IO m, MonadThrow m)
           => FindOptions
@@ -714,13 +597,8 @@
               -> FilePath
               -> CondT (FileEntry FilePath) m a
               -> Producer m FilePath
-<<<<<<< HEAD
 findFilePaths = genericFindFilePaths
 {-# INLINE findFilePaths #-}
-=======
-findFilePaths opts path predicate =
-    sourceFindFiles opts path predicate =$= mapC (entryPath . fst)
->>>>>>> 0028040e
 
 -- | Calls 'findFilePaths' with the default set of finding options.
 --   Equivalent to @findFilePaths defaultFindOptions@.
@@ -731,25 +609,10 @@
 
 -- | Test a file path using the same type of predicate that is accepted by
 --   'findFiles'.
-<<<<<<< HEAD
 test :: MonadIO m => CondT (FileEntry FilePath) m () -> FilePath -> m Bool
 test = genericTest
 
 -- | Test a file path using the same type of predicate that is accepted by
 --   'findFiles', but do not follow symlinks.
 ltest :: MonadIO m => CondT (FileEntry FilePath) m () -> FilePath -> m Bool
-ltest = genericLtest
-=======
-test :: MonadIO m => CondT FileEntry m () -> FilePath -> m Bool
-test matcher path =
-    Cond.test (newFileEntry path 0 defaultFindOptions) matcher
-
--- | Test a file path using the same type of predicate that is accepted by
---   'findFiles', but do not follow symlinks.
-ltest :: MonadIO m => CondT FileEntry m () -> FilePath -> m Bool
-ltest matcher path =
-    Cond.test
-        (newFileEntry path 0 defaultFindOptions
-            { findFollowSymlinks = False })
-        matcher
->>>>>>> 0028040e
+ltest = genericLtest