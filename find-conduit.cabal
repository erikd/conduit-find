--- conflicted
+++ resolved
@@ -1,9 +1,5 @@
 Name:                find-conduit
-<<<<<<< HEAD
 Version:             0.5.0
-=======
-Version:             0.4.4
->>>>>>> 0028040e
 Synopsis:            A file-finding conduit that allows user control over traversals.
 License-file:        LICENSE
 License:             MIT
@@ -25,25 +21,19 @@
   Default: True
 
 Library
-<<<<<<< HEAD
     default-language: Haskell98
     ghc-options:      -Wall -O2 -funbox-strict-fields
     Include-dirs:     .
     c-sources:	      Helper.c
     if os(linux)
         cpp-options: -DHAVE_READDIR_R=1
+    if os(linux) && flag(leafopt)
+        cpp-options: -DLEAFOPT=1
     if os(darwin)
         cpp-options: -DHAVE_READDIR_R=1
-=======
-    default-language:   Haskell98
-    ghc-options: -Wall -O2 -funbox-strict-fields
-    if os(linux) && flag(leafopt)
-        cpp-options: -DLEAFOPT=1
->>>>>>> 0028040e
     build-depends:
         base                 >= 3 && < 5
       , attoparsec
-<<<<<<< HEAD
       , bytestring
       , conduit-combinators
       , either
@@ -51,11 +41,6 @@
       , filepath
       , mmorph
       , monad-control
-=======
-      , unix-compat          >= 0.4.1.1
-      , text                 >= 0.11.3.1
-      , regex-posix
->>>>>>> 0028040e
       , mtl
       , posix-paths
       , regex-posix
@@ -82,25 +67,7 @@
     build-depends:
         base
       , conduit-combinators
-<<<<<<< HEAD
       , find-conduit
-=======
-      , attoparsec
-      , unix-compat          >= 0.4.1.1
-      , text                 >= 0.11.3.1
-      , regex-posix
-      , mtl
-      , time
-      , either
-      , semigroups
-      , streaming-commons
-      , exceptions
-      , transformers
-      , transformers-base
-      , monad-control
-      , mmorph
-      , filepath
->>>>>>> 0028040e
       , hspec                >= 1.4
 
 Test-suite doctests
@@ -116,27 +83,17 @@
       , semigroups   >= 0.4
 
 Executable find-hs
-    default-language: Haskell98
-    Main-is:     find-hs.hs
-<<<<<<< HEAD
-    Ghc-options: -O2
-=======
-    default-language:   Haskell2010
-    Ghc-options: -threaded -O2
->>>>>>> 0028040e
-    Hs-source-dirs: test
+    default-language: Haskell2010
+    Main-is:          find-hs.hs
+    Ghc-options:      -threaded -O2
+    Hs-source-dirs:   test
     Build-depends:
         base
       , find-conduit
       , bytestring
       , conduit-combinators
-<<<<<<< HEAD
       , conduit-extra
       , mtl
       , system-filepath
-=======
-      , attoparsec
-      , unix                 >= 0.4.1.1
->>>>>>> 0028040e
       , text                 >= 0.11.3.1
       , unix                 >= 0.4.1.1